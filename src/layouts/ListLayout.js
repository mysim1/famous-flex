--- conflicted
+++ resolved
@@ -115,13 +115,8 @@
         //
         // Sanity checks
         //
-<<<<<<< HEAD
-        if(spacing && typeof spacing !== 'number'){
-            (console.log)('Famous-flex warning: ListLayout was initialized with a non-numeric spacing option. ' +
-=======
         if (spacing && typeof spacing !== 'number') {
             console.log('Famous-flex warning: ListLayout was initialized with a non-numeric spacing option. ' + // eslint-disable-line no-console
->>>>>>> dd5be7f4
                 'The CollectionLayout supports an array spacing argument, but the ListLayout does not.');
         }
 
