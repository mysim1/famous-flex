--- conflicted
+++ resolved
@@ -14,15 +14,9 @@
  * |options|type|description|
  * |---|---|---|
  * |`itemSize`|Size|Size of an item to layout|
-<<<<<<< HEAD
- * |`[gutter]`|Size|Gutter-space between renderables|
- * |`zOffset`|Size|Z-space offset of all the renderables except the current 'selected' renderable|
- * |`itemAngle`|Angle|Angle of the renderables, in randians|
-=======
  * |`zOffset`|Size|Z-space offset for all the renderables except the current 'selected' renderable|
  * |`itemAngle`|Angle|Angle of the renderables, in radians|
  * |`[radialOpacity]`|Number|Opacity (0..1) at the edges of the layout (default: 1).|
->>>>>>> 5cc3340b
  * Example:
  *
  * ```javascript
@@ -32,16 +26,9 @@
  *   layout: CoverLayout,
  *   layoutOptions: {
  *        itemSize: 400,
-<<<<<<< HEAD
- *        zOffset: 400,      // z-space offset of all the renderables except the current 'selected' renderable
- *        diameter: 2500,
- *        radialOpacity: 1,  // make items at the edges more transparent
- *        itemAngle: 0.78    // Angle of the renderables, in randians
-=======
  *        zOffset: 400,      // z-space offset for all the renderables except the current 'selected' renderable
  *        itemAngle: 0.78,   // Angle of the renderables, in radians
  *        radialOpacity: 1   // make items at the edges more transparent
->>>>>>> 5cc3340b
  *   },
  *   dataSource: [
  *     new Surface({content: 'item 1'}),
@@ -72,17 +59,9 @@
     var revDirection;
     var node;
     var itemSize;
-<<<<<<< HEAD
-    var diameter;
     var offset;
     var bound;
     var angle;
-    var radius;
-=======
-    var offset;
-    var bound;
-    var angle;
->>>>>>> 5cc3340b
     var itemAngle;
     var radialOpacity;
     var zOffset;
@@ -110,11 +89,6 @@
         direction = context.direction;
         revDirection = direction ? 0 : 1;
         itemSize = options.itemSize || (size[direction] / 2);
-<<<<<<< HEAD
-        diameter = options.diameter || (itemSize * 3);
-        radius = diameter / 2;
-=======
->>>>>>> 5cc3340b
         radialOpacity = (options.radialOpacity === undefined) ? 1 : options.radialOpacity;
 
         //
@@ -123,11 +97,7 @@
         set.opacity = 1;
         set.size[0] = size[0];
         set.size[1] = size[1];
-<<<<<<< HEAD
-        set.size[revDirection] = itemSize
-=======
         set.size[revDirection] = itemSize;
->>>>>>> 5cc3340b
         set.size[direction] = itemSize;
         set.translate[0] = 0;
         set.translate[1] = 0;
@@ -149,18 +119,10 @@
             }
             if (offset >= -bound) {
                 set.translate[direction] = offset;
-<<<<<<< HEAD
-                set.translate[2] = Math.abs(offset) > itemSize ? - zOffset : -(Math.abs(offset) * (zOffset/itemSize));
-                if(offset < 0){
-                    set.rotate[1] = Math.abs(offset) > itemSize ?  itemAngle : (Math.abs(offset) * (itemAngle / itemSize));
-                } else {
-                    set.rotate[1] = Math.abs(offset) > itemSize ?  -itemAngle : -(Math.abs(offset) * (itemAngle / itemSize));
-=======
                 set.translate[2] = Math.abs(offset) > itemSize ? -zOffset : -(Math.abs(offset) * (zOffset / itemSize));
                 set.rotate[revDirection] = Math.abs(offset) > itemSize ? itemAngle : (Math.abs(offset) * (itemAngle / itemSize));
                 if (((offset > 0) && !direction) || ((offset < 0) && direction)) {
                     set.rotate[revDirection] = 0 - set.rotate[revDirection];
->>>>>>> 5cc3340b
                 }
                 set.opacity = 1 - ((Math.abs(angle) / (Math.PI / 2)) * (1 - radialOpacity));
                 context.set(node, set);
@@ -179,18 +141,10 @@
             }
             if (offset <= bound) {
                 set.translate[direction] = offset;
-<<<<<<< HEAD
-                set.translate[2] = Math.abs(offset) > itemSize ? - zOffset : -(Math.abs(offset) * (zOffset/itemSize));
-                if(offset < 0){
-                    set.rotate[1] = Math.abs(offset) > itemSize ?  itemAngle : (Math.abs(offset) * (itemAngle / itemSize));
-                } else {
-                    set.rotate[1] = Math.abs(offset) > itemSize ?  -itemAngle : -(Math.abs(offset) * (itemAngle / itemSize));
-=======
                 set.translate[2] = Math.abs(offset) > itemSize ? -zOffset : -(Math.abs(offset) * (zOffset / itemSize));
                 set.rotate[revDirection] = Math.abs(offset) > itemSize ? itemAngle : (Math.abs(offset) * (itemAngle / itemSize));
                 if (((offset > 0) && !direction) || ((offset < 0) && direction)) {
                     set.rotate[revDirection] = 0 - set.rotate[revDirection];
->>>>>>> 5cc3340b
                 }
                 set.opacity = 1 - ((Math.abs(angle) / (Math.PI / 2)) * (1 - radialOpacity));
                 context.set(node, set);
